--- conflicted
+++ resolved
@@ -323,21 +323,8 @@
 
         manifest: Manifest = Manifest.load(manifest_path)
         input_ids = [d.stem for d in data]
-<<<<<<< HEAD
-        existing_records, processed_ids = zip(
-            *[
-                (record, record.id)
-                for record in manifest.records
-                if record.id in input_ids
-            ]
-        )
-
-        if isinstance(existing_records, tuple):
-            existing_records = list(existing_records)
-=======
         existing_records = [record for record in manifest.records if record.id in input_ids]
         processed_ids = [record.id for record in existing_records]
->>>>>>> ee966796
 
         # Check how many examples need to be processed
         missing = len(input_ids) - len(processed_ids)
